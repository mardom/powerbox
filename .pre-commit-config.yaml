exclude: '^docs/conf.py'

repos:
- repo: https://github.com/pre-commit/pre-commit-hooks
  rev: v4.5.0
  hooks:
  - id: trailing-whitespace
  - id: check-added-large-files
  - id: check-ast
  - id: check-json
  - id: check-merge-conflict
  - id: check-xml
  - id: debug-statements
  - id: end-of-file-fixer
  - id: requirements-txt-fixer
  - id: mixed-line-ending
    args: ['--fix=no']

- repo: https://github.com/PyCQA/flake8
  rev: 7.0.0
  hooks:
  - id: flake8
    additional_dependencies:
      - flake8-builtins
#      - flake8-eradicate  # flake8 6 incompatible
      - pep8-naming
      - flake8-pytest
      - flake8-docstrings
      - flake8-rst-docstrings
      - flake8-rst
#      - flake8-copyright  # flake8 6 incompatible
      - flake8-markdown
      - flake8-bugbear
 #     - flake8-comprehensions  # flake8 6 incompatible
      - flake8-print


- repo: https://github.com/psf/black-pre-commit-mirror
  rev: 23.12.1
  hooks:
    - id: black

- repo: https://github.com/PyCQA/isort
  rev: 5.13.2
  hooks:
  - id: isort

- repo: https://github.com/pre-commit/pygrep-hooks
  rev: v1.10.0
  hooks:
    - id: rst-backticks

- repo: https://github.com/asottile/pyupgrade
<<<<<<< HEAD
  rev: v3.14.0
=======
  rev: v3.15.0
>>>>>>> f63b8ff2
  hooks:
  -   id: pyupgrade
      args: [--py38-plus]<|MERGE_RESOLUTION|>--- conflicted
+++ resolved
@@ -51,11 +51,7 @@
     - id: rst-backticks
 
 - repo: https://github.com/asottile/pyupgrade
-<<<<<<< HEAD
-  rev: v3.14.0
-=======
   rev: v3.15.0
->>>>>>> f63b8ff2
   hooks:
   -   id: pyupgrade
       args: [--py38-plus]